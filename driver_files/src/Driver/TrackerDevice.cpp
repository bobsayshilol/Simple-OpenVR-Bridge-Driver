--- conflicted
+++ resolved
@@ -1,361 +1,178 @@
-<<<<<<< HEAD
-#include "TrackerDevice.hpp"
-#include <Windows.h>
-
-ExampleDriver::TrackerDevice::TrackerDevice(std::string serial, HANDLE pipe):
-    serial_(serial), hpipe(pipe)
-{
-    this->last_pose_ = MakeDefaultPose();
-    this->isSetup = false;
-}
-
-std::string ExampleDriver::TrackerDevice::GetSerial()
-{
-    return this->serial_;
-}
-
-void ExampleDriver::TrackerDevice::Update()
-{
-    if (this->device_index_ == vr::k_unTrackedDeviceIndexInvalid)
-        return;
-
-    // Check if this device was asked to be identified
-    auto events = GetDriver()->GetOpenVREvents();
-    for (auto event : events) {
-        // Note here, event.trackedDeviceIndex does not necissarily equal this->device_index_, not sure why, but the component handle will match so we can just use that instead
-        //if (event.trackedDeviceIndex == this->device_index_) {
-        if (event.eventType == vr::EVREventType::VREvent_Input_HapticVibration) {
-            if (event.data.hapticVibration.componentHandle == this->haptic_component_) {
-                this->did_vibrate_ = true;
-            }
-        }
-        //}
-    }
-
-    // Check if we need to keep vibrating
-    if (this->did_vibrate_) {
-        this->vibrate_anim_state_ += (GetDriver()->GetLastFrameTime().count()/1000.f);
-        if (this->vibrate_anim_state_ > 1.0f) {
-            this->did_vibrate_ = false;
-            this->vibrate_anim_state_ = 0.0f;
-        }
-    }
-
-    // Setup pose for this frame
-    auto pose = this->last_pose_;
-    
-    if (PeekNamedPipe(hpipe, NULL, 0, NULL, &dwRead, NULL) != FALSE)
-    {
-        //if data is ready,
-        if (dwRead > 0)
-        {
-            //we go and read it into our buffer
-            if (ReadFile(hpipe, buffer, sizeof(buffer) - 1, &dwRead, NULL) != FALSE)
-            {
-
-                buffer[dwRead] = '\0'; //add terminating zero
-                //convert our buffer to string
-                std::string s = buffer;
-
-                //first three variables are a position vector
-                double a;
-                double b;
-                double c;
-
-                //second four are rotation quaternion
-                double qw;
-                double qx;
-                double qy;
-                double qz;
-
-                //convert to string stream
-                std::istringstream iss(s);
-
-                //read to our variables
-                iss >> a;
-                iss >> b;
-                iss >> c;
-                iss >> qw;
-                iss >> qx;
-                iss >> qy;
-                iss >> qz;
-
-                //send the new position and rotation from the pipe to the tracker object
-                pose.vecPosition[0] = a;
-                pose.vecPosition[1] = b;
-                pose.vecPosition[2] = c;
-
-                pose.qRotation.w = qw;
-                pose.qRotation.x = qx;
-                pose.qRotation.y = qy;
-                pose.qRotation.z = qz;
-
-                // Post pose
-                GetDriver()->GetDriverHost()->TrackedDevicePoseUpdated(this->device_index_, pose, sizeof(vr::DriverPose_t));
-                this->last_pose_ = pose;
-            }
-        }
-    } 
-    
-
-}
-
-DeviceType ExampleDriver::TrackerDevice::GetDeviceType()
-{
-    return DeviceType::TRACKER;
-}
-
-vr::TrackedDeviceIndex_t ExampleDriver::TrackerDevice::GetDeviceIndex()
-{
-    return this->device_index_;
-}
-
-vr::EVRInitError ExampleDriver::TrackerDevice::Activate(uint32_t unObjectId)
-{
-    this->device_index_ = unObjectId;
-
-    GetDriver()->Log("Activating tracker " + this->serial_);
-
-    // Get the properties handle
-    auto props = GetDriver()->GetProperties()->TrackedDeviceToPropertyContainer(this->device_index_);
-
-    // Setup inputs and outputs
-    GetDriver()->GetInput()->CreateHapticComponent(props, "/output/haptic", &this->haptic_component_);
-
-    GetDriver()->GetInput()->CreateBooleanComponent(props, "/input/system/click", &this->system_click_component_);
-    GetDriver()->GetInput()->CreateBooleanComponent(props, "/input/system/touch", &this->system_touch_component_);
-
-    // Set some universe ID (Must be 2 or higher)
-    GetDriver()->GetProperties()->SetUint64Property(props, vr::Prop_CurrentUniverseId_Uint64, 2);
-    
-    // Set up a model "number" (not needed but good to have)
-    GetDriver()->GetProperties()->SetStringProperty(props, vr::Prop_ModelNumber_String, "example_tracker");
-
-    // Opt out of hand selection
-    GetDriver()->GetProperties()->SetInt32Property(props, vr::Prop_ControllerRoleHint_Int32, vr::ETrackedControllerRole::TrackedControllerRole_OptOut);
-
-    // Set up a render model path
-    GetDriver()->GetProperties()->SetStringProperty(props, vr::Prop_RenderModelName_String, "vr_controller_05_wireless_b");
-
-    // Set controller profile
-    GetDriver()->GetProperties()->SetStringProperty(props, vr::Prop_InputProfilePath_String, "{example}/input/example_tracker_bindings.json");
-
-    // Set the icon
-    GetDriver()->GetProperties()->SetStringProperty(props, vr::Prop_NamedIconPathDeviceReady_String, "{example}/icons/tracker_ready.png");
-
-    GetDriver()->GetProperties()->SetStringProperty(props, vr::Prop_NamedIconPathDeviceOff_String, "{example}/icons/tracker_not_ready.png");
-    GetDriver()->GetProperties()->SetStringProperty(props, vr::Prop_NamedIconPathDeviceSearching_String, "{example}/icons/tracker_not_ready.png");
-    GetDriver()->GetProperties()->SetStringProperty(props, vr::Prop_NamedIconPathDeviceSearchingAlert_String, "{example}/icons/tracker_not_ready.png");
-    GetDriver()->GetProperties()->SetStringProperty(props, vr::Prop_NamedIconPathDeviceReadyAlert_String, "{example}/icons/tracker_not_ready.png");
-    GetDriver()->GetProperties()->SetStringProperty(props, vr::Prop_NamedIconPathDeviceNotReady_String, "{example}/icons/tracker_not_ready.png");
-    GetDriver()->GetProperties()->SetStringProperty(props, vr::Prop_NamedIconPathDeviceStandby_String, "{example}/icons/tracker_not_ready.png");
-    GetDriver()->GetProperties()->SetStringProperty(props, vr::Prop_NamedIconPathDeviceAlertLow_String, "{example}/icons/tracker_not_ready.png");
-
-    return vr::EVRInitError::VRInitError_None;
-}
-
-void ExampleDriver::TrackerDevice::Deactivate()
-{
-    this->device_index_ = vr::k_unTrackedDeviceIndexInvalid;
-}
-
-void ExampleDriver::TrackerDevice::EnterStandby()
-{
-}
-
-void* ExampleDriver::TrackerDevice::GetComponent(const char* pchComponentNameAndVersion)
-{
-    return nullptr;
-}
-
-void ExampleDriver::TrackerDevice::DebugRequest(const char* pchRequest, char* pchResponseBuffer, uint32_t unResponseBufferSize)
-{
-    if (unResponseBufferSize >= 1)
-        pchResponseBuffer[0] = 0;
-}
-
-vr::DriverPose_t ExampleDriver::TrackerDevice::GetPose()
-{
-    return last_pose_;
-}
-
-=======
-#include "TrackerDevice.hpp"
-#include <Windows.h>
-
-ExampleDriver::TrackerDevice::TrackerDevice(std::string serial, HANDLE pipe):
-    serial_(serial), hpipe(pipe)
-{
-    this->last_pose_ = MakeDefaultPose();
-    this->isSetup = false;
-}
-
-std::string ExampleDriver::TrackerDevice::GetSerial()
-{
-    return this->serial_;
-}
-
-void ExampleDriver::TrackerDevice::Update()
-{
-    if (this->device_index_ == vr::k_unTrackedDeviceIndexInvalid)
-        return;
-
-    // Check if this device was asked to be identified
-    auto events = GetDriver()->GetOpenVREvents();
-    for (auto event : events) {
-        // Note here, event.trackedDeviceIndex does not necissarily equal this->device_index_, not sure why, but the component handle will match so we can just use that instead
-        //if (event.trackedDeviceIndex == this->device_index_) {
-        if (event.eventType == vr::EVREventType::VREvent_Input_HapticVibration) {
-            if (event.data.hapticVibration.componentHandle == this->haptic_component_) {
-                this->did_vibrate_ = true;
-            }
-        }
-        //}
-    }
-
-    // Check if we need to keep vibrating
-    if (this->did_vibrate_) {
-        this->vibrate_anim_state_ += (GetDriver()->GetLastFrameTime().count()/1000.f);
-        if (this->vibrate_anim_state_ > 1.0f) {
-            this->did_vibrate_ = false;
-            this->vibrate_anim_state_ = 0.0f;
-        }
-    }
-
-    // Setup pose for this frame
-    auto pose = this->last_pose_;
-
-    if (PeekNamedPipe(hpipe, NULL, 0, NULL, &dwRead, NULL) != FALSE)
-    {
-        //if data is ready,
-        if (dwRead > 0)
-        {
-            //we go and read it into our buffer
-            if (ReadFile(hpipe, buffer, sizeof(buffer) - 1, &dwRead, NULL) != FALSE)
-            {
-
-                buffer[dwRead] = '\0'; //add terminating zero
-                //convert our buffer to string
-                std::string s = buffer;
-
-                //first three variables are a position vector
-                double a;
-                double b;
-                double c;
-
-                //second four are rotation quaternion
-                double qw;
-                double qx;
-                double qy;
-                double qz;
-
-                //convert to string stream
-                std::istringstream iss(s);
-
-                //read to our variables
-                iss >> a;
-                iss >> b;
-                iss >> c;
-                iss >> qw;
-                iss >> qx;
-                iss >> qy;
-                iss >> qz;
-
-                //send the new position and rotation from the pipe to the tracker object
-                pose.vecPosition[0] = a;
-                pose.vecPosition[1] = b;
-                pose.vecPosition[2] = c;
-
-                pose.qRotation.w = qw;
-                pose.qRotation.x = qx;
-                pose.qRotation.y = qy;
-                pose.qRotation.z = qz;
-
-                // Post pose
-                GetDriver()->GetDriverHost()->TrackedDevicePoseUpdated(this->device_index_, pose, sizeof(vr::DriverPose_t));
-                this->last_pose_ = pose;
-            }
-        }
-    }  
-    
-}
-
-DeviceType ExampleDriver::TrackerDevice::GetDeviceType()
-{
-    return DeviceType::TRACKER;
-}
-
-vr::TrackedDeviceIndex_t ExampleDriver::TrackerDevice::GetDeviceIndex()
-{
-    return this->device_index_;
-}
-
-vr::EVRInitError ExampleDriver::TrackerDevice::Activate(uint32_t unObjectId)
-{
-    this->device_index_ = unObjectId;
-
-    GetDriver()->Log("Activating tracker " + this->serial_);
-
-    // Get the properties handle
-    auto props = GetDriver()->GetProperties()->TrackedDeviceToPropertyContainer(this->device_index_);
-
-    // Setup inputs and outputs
-    GetDriver()->GetInput()->CreateHapticComponent(props, "/output/haptic", &this->haptic_component_);
-
-    GetDriver()->GetInput()->CreateBooleanComponent(props, "/input/system/click", &this->system_click_component_);
-    GetDriver()->GetInput()->CreateBooleanComponent(props, "/input/system/touch", &this->system_touch_component_);
-
-    // Set some universe ID (Must be 2 or higher)
-    GetDriver()->GetProperties()->SetUint64Property(props, vr::Prop_CurrentUniverseId_Uint64, 2);
-    
-    // Set up a model "number" (not needed but good to have)
-    GetDriver()->GetProperties()->SetStringProperty(props, vr::Prop_ModelNumber_String, "apriltag_tracker");
-
-    // Opt out of hand selection
-    GetDriver()->GetProperties()->SetInt32Property(props, vr::Prop_ControllerRoleHint_Int32, vr::ETrackedControllerRole::TrackedControllerRole_OptOut);
-
-    // Set up a render model path
-    GetDriver()->GetProperties()->SetStringProperty(props, vr::Prop_RenderModelName_String, "vr_controller_05_wireless_b");
-
-    // Set controller profile
-    GetDriver()->GetProperties()->SetStringProperty(props, vr::Prop_InputProfilePath_String, "{apriltagtrackers}/input/example_tracker_bindings.json");
-
-    // Set the icon
-    GetDriver()->GetProperties()->SetStringProperty(props, vr::Prop_NamedIconPathDeviceReady_String, "{apriltagtrackers}/icons/tracker_ready.png");
-
-    GetDriver()->GetProperties()->SetStringProperty(props, vr::Prop_NamedIconPathDeviceOff_String, "{apriltagtrackers}/icons/tracker_not_ready.png");
-    GetDriver()->GetProperties()->SetStringProperty(props, vr::Prop_NamedIconPathDeviceSearching_String, "{apriltagtrackers}/icons/tracker_not_ready.png");
-    GetDriver()->GetProperties()->SetStringProperty(props, vr::Prop_NamedIconPathDeviceSearchingAlert_String, "{apriltagtrackers}/icons/tracker_not_ready.png");
-    GetDriver()->GetProperties()->SetStringProperty(props, vr::Prop_NamedIconPathDeviceReadyAlert_String, "{apriltagtrackers}/icons/tracker_not_ready.png");
-    GetDriver()->GetProperties()->SetStringProperty(props, vr::Prop_NamedIconPathDeviceNotReady_String, "{apriltagtrackers}/icons/tracker_not_ready.png");
-    GetDriver()->GetProperties()->SetStringProperty(props, vr::Prop_NamedIconPathDeviceStandby_String, "{apriltagtrackers}/icons/tracker_not_ready.png");
-    GetDriver()->GetProperties()->SetStringProperty(props, vr::Prop_NamedIconPathDeviceAlertLow_String, "{apriltagtrackers}/icons/tracker_not_ready.png");
-
-    return vr::EVRInitError::VRInitError_None;
-}
-
-void ExampleDriver::TrackerDevice::Deactivate()
-{
-    this->device_index_ = vr::k_unTrackedDeviceIndexInvalid;
-}
-
-void ExampleDriver::TrackerDevice::EnterStandby()
-{
-}
-
-void* ExampleDriver::TrackerDevice::GetComponent(const char* pchComponentNameAndVersion)
-{
-    return nullptr;
-}
-
-void ExampleDriver::TrackerDevice::DebugRequest(const char* pchRequest, char* pchResponseBuffer, uint32_t unResponseBufferSize)
-{
-    if (unResponseBufferSize >= 1)
-        pchResponseBuffer[0] = 0;
-}
-
-vr::DriverPose_t ExampleDriver::TrackerDevice::GetPose()
-{
-    return last_pose_;
-}
->>>>>>> 033f2bfb
+#include "TrackerDevice.hpp"
+#include <Windows.h>
+
+ExampleDriver::TrackerDevice::TrackerDevice(std::string serial, HANDLE pipe):
+    serial_(serial), hpipe(pipe)
+{
+    this->last_pose_ = MakeDefaultPose();
+    this->isSetup = false;
+}
+
+std::string ExampleDriver::TrackerDevice::GetSerial()
+{
+    return this->serial_;
+}
+
+void ExampleDriver::TrackerDevice::Update()
+{
+    if (this->device_index_ == vr::k_unTrackedDeviceIndexInvalid)
+        return;
+
+    // Check if this device was asked to be identified
+    auto events = GetDriver()->GetOpenVREvents();
+    for (auto event : events) {
+        // Note here, event.trackedDeviceIndex does not necissarily equal this->device_index_, not sure why, but the component handle will match so we can just use that instead
+        //if (event.trackedDeviceIndex == this->device_index_) {
+        if (event.eventType == vr::EVREventType::VREvent_Input_HapticVibration) {
+            if (event.data.hapticVibration.componentHandle == this->haptic_component_) {
+                this->did_vibrate_ = true;
+            }
+        }
+        //}
+    }
+
+    // Check if we need to keep vibrating
+    if (this->did_vibrate_) {
+        this->vibrate_anim_state_ += (GetDriver()->GetLastFrameTime().count()/1000.f);
+        if (this->vibrate_anim_state_ > 1.0f) {
+            this->did_vibrate_ = false;
+            this->vibrate_anim_state_ = 0.0f;
+        }
+    }
+
+    // Setup pose for this frame
+    auto pose = this->last_pose_;
+
+    if (PeekNamedPipe(hpipe, NULL, 0, NULL, &dwRead, NULL) != FALSE)
+    {
+        //if data is ready,
+        if (dwRead > 0)
+        {
+            //we go and read it into our buffer
+            if (ReadFile(hpipe, buffer, sizeof(buffer) - 1, &dwRead, NULL) != FALSE)
+            {
+
+                buffer[dwRead] = '\0'; //add terminating zero
+                //convert our buffer to string
+                std::string s = buffer;
+
+                //first three variables are a position vector
+                double a;
+                double b;
+                double c;
+
+                //second four are rotation quaternion
+                double qw;
+                double qx;
+                double qy;
+                double qz;
+
+                //convert to string stream
+                std::istringstream iss(s);
+
+                //read to our variables
+                iss >> a;
+                iss >> b;
+                iss >> c;
+                iss >> qw;
+                iss >> qx;
+                iss >> qy;
+                iss >> qz;
+
+                //send the new position and rotation from the pipe to the tracker object
+                pose.vecPosition[0] = a;
+                pose.vecPosition[1] = b;
+                pose.vecPosition[2] = c;
+
+                pose.qRotation.w = qw;
+                pose.qRotation.x = qx;
+                pose.qRotation.y = qy;
+                pose.qRotation.z = qz;
+
+                // Post pose
+                GetDriver()->GetDriverHost()->TrackedDevicePoseUpdated(this->device_index_, pose, sizeof(vr::DriverPose_t));
+                this->last_pose_ = pose;
+            }
+        }
+    }  
+    
+}
+
+DeviceType ExampleDriver::TrackerDevice::GetDeviceType()
+{
+    return DeviceType::TRACKER;
+}
+
+vr::TrackedDeviceIndex_t ExampleDriver::TrackerDevice::GetDeviceIndex()
+{
+    return this->device_index_;
+}
+
+vr::EVRInitError ExampleDriver::TrackerDevice::Activate(uint32_t unObjectId)
+{
+    this->device_index_ = unObjectId;
+
+    GetDriver()->Log("Activating tracker " + this->serial_);
+
+    // Get the properties handle
+    auto props = GetDriver()->GetProperties()->TrackedDeviceToPropertyContainer(this->device_index_);
+
+    // Setup inputs and outputs
+    GetDriver()->GetInput()->CreateHapticComponent(props, "/output/haptic", &this->haptic_component_);
+
+    GetDriver()->GetInput()->CreateBooleanComponent(props, "/input/system/click", &this->system_click_component_);
+    GetDriver()->GetInput()->CreateBooleanComponent(props, "/input/system/touch", &this->system_touch_component_);
+
+    // Set some universe ID (Must be 2 or higher)
+    GetDriver()->GetProperties()->SetUint64Property(props, vr::Prop_CurrentUniverseId_Uint64, 2);
+    
+    // Set up a model "number" (not needed but good to have)
+    GetDriver()->GetProperties()->SetStringProperty(props, vr::Prop_ModelNumber_String, "apriltag_tracker");
+
+    // Opt out of hand selection
+    GetDriver()->GetProperties()->SetInt32Property(props, vr::Prop_ControllerRoleHint_Int32, vr::ETrackedControllerRole::TrackedControllerRole_OptOut);
+
+    // Set up a render model path
+    GetDriver()->GetProperties()->SetStringProperty(props, vr::Prop_RenderModelName_String, "vr_controller_05_wireless_b");
+
+    // Set controller profile
+    GetDriver()->GetProperties()->SetStringProperty(props, vr::Prop_InputProfilePath_String, "{apriltagtrackers}/input/example_tracker_bindings.json");
+
+    // Set the icon
+    GetDriver()->GetProperties()->SetStringProperty(props, vr::Prop_NamedIconPathDeviceReady_String, "{apriltagtrackers}/icons/tracker_ready.png");
+
+    GetDriver()->GetProperties()->SetStringProperty(props, vr::Prop_NamedIconPathDeviceOff_String, "{apriltagtrackers}/icons/tracker_not_ready.png");
+    GetDriver()->GetProperties()->SetStringProperty(props, vr::Prop_NamedIconPathDeviceSearching_String, "{apriltagtrackers}/icons/tracker_not_ready.png");
+    GetDriver()->GetProperties()->SetStringProperty(props, vr::Prop_NamedIconPathDeviceSearchingAlert_String, "{apriltagtrackers}/icons/tracker_not_ready.png");
+    GetDriver()->GetProperties()->SetStringProperty(props, vr::Prop_NamedIconPathDeviceReadyAlert_String, "{apriltagtrackers}/icons/tracker_not_ready.png");
+    GetDriver()->GetProperties()->SetStringProperty(props, vr::Prop_NamedIconPathDeviceNotReady_String, "{apriltagtrackers}/icons/tracker_not_ready.png");
+    GetDriver()->GetProperties()->SetStringProperty(props, vr::Prop_NamedIconPathDeviceStandby_String, "{apriltagtrackers}/icons/tracker_not_ready.png");
+    GetDriver()->GetProperties()->SetStringProperty(props, vr::Prop_NamedIconPathDeviceAlertLow_String, "{apriltagtrackers}/icons/tracker_not_ready.png");
+
+    return vr::EVRInitError::VRInitError_None;
+}
+
+void ExampleDriver::TrackerDevice::Deactivate()
+{
+    this->device_index_ = vr::k_unTrackedDeviceIndexInvalid;
+}
+
+void ExampleDriver::TrackerDevice::EnterStandby()
+{
+}
+
+void* ExampleDriver::TrackerDevice::GetComponent(const char* pchComponentNameAndVersion)
+{
+    return nullptr;
+}
+
+void ExampleDriver::TrackerDevice::DebugRequest(const char* pchRequest, char* pchResponseBuffer, uint32_t unResponseBufferSize)
+{
+    if (unResponseBufferSize >= 1)
+        pchResponseBuffer[0] = 0;
+}
+
+vr::DriverPose_t ExampleDriver::TrackerDevice::GetPose()
+{
+    return last_pose_;
+}