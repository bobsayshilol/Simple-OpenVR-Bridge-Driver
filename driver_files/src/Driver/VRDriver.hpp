--- conflicted
+++ resolved
@@ -1,72 +1,67 @@
-#pragma once
-#define NOMINMAX
-
-#include <vector>
-#include <memory>
-
-#include <openvr_driver.h>
-
-#include <Driver/IVRDriver.hpp>
-#include <Driver/IVRDevice.hpp>
-#include <Driver/TrackerDevice.hpp>
-#include <Driver/ControllerDevice.hpp>
-#include <Driver/TrackingReferenceDevice.hpp>
-
-#include "Ipc.hpp"
-
-namespace ExampleDriver {
-    class VRDriver : public IVRDriver {
-    public:
-
-        // Inherited via IVRDriver
-        virtual std::vector<std::shared_ptr<IVRDevice>> GetDevices() override;
-        virtual std::vector<vr::VREvent_t> GetOpenVREvents() override;
-        virtual std::chrono::milliseconds GetLastFrameTime() override;
-        virtual bool AddDevice(std::shared_ptr<IVRDevice> device) override;
-        virtual SettingsValue GetSettingsValue(std::string key) override;
-        virtual void Log(std::string message) override;
-
-        virtual vr::IVRDriverInput* GetInput() override;
-        virtual vr::CVRPropertyHelpers* GetProperties() override;
-        virtual vr::IVRServerDriverHost* GetDriverHost() override;
-
-        // Inherited via IServerTrackedDeviceProvider
-        virtual vr::EVRInitError Init(vr::IVRDriverContext* pDriverContext) override;
-        virtual void Cleanup() override;
-        virtual void RunFrame() override;
-        virtual bool ShouldBlockStandbyMode() override;
-        virtual void EnterStandby() override;
-        virtual void LeaveStandby() override;
-        virtual ~VRDriver() = default;
-
-    private:
-<<<<<<< HEAD
-        std::string version = "0.5.5";
-
-        HANDLE inPipe;
-        HANDLE syncPipe;
-=======
-        Ipc::Server ipcServer;
->>>>>>> 7b1b8c05
-        std::shared_ptr<ControllerDevice> fakemove_;
-        std::vector<std::shared_ptr<IVRDevice>> devices_;
-        std::vector<std::shared_ptr<TrackerDevice>> trackers_;
-        std::vector<std::shared_ptr<TrackingReferenceDevice>> stations_;
-        std::vector<vr::VREvent_t> openvr_events_;
-        std::chrono::milliseconds frame_timing_ = std::chrono::milliseconds(16);
-        double frame_timing_avg_ = 16;
-        std::chrono::system_clock::time_point last_frame_time_ = std::chrono::system_clock::now();
-        std::string settings_key_ = "driver_apriltag";
-
-        vr::HmdQuaternion_t GetRotation(vr::HmdMatrix34_t matrix);
-        vr::HmdVector3_t GetPosition(vr::HmdMatrix34_t matrix);
-        void PipeThread();
-
-        int pipeNum = 1;
-        double smoothFactor = 0.2;
-
-        int tracker_max_saved = 10;
-        double tracker_max_time = 1;
-        double tracker_smoothing = 0;
-    };
-};
+#pragma once
+#define NOMINMAX
+
+#include <vector>
+#include <memory>
+
+#include <openvr_driver.h>
+
+#include <Driver/IVRDriver.hpp>
+#include <Driver/IVRDevice.hpp>
+#include <Driver/TrackerDevice.hpp>
+#include <Driver/ControllerDevice.hpp>
+#include <Driver/TrackingReferenceDevice.hpp>
+
+#include "Ipc.hpp"
+
+namespace ExampleDriver {
+    class VRDriver : public IVRDriver {
+    public:
+
+        // Inherited via IVRDriver
+        virtual std::vector<std::shared_ptr<IVRDevice>> GetDevices() override;
+        virtual std::vector<vr::VREvent_t> GetOpenVREvents() override;
+        virtual std::chrono::milliseconds GetLastFrameTime() override;
+        virtual bool AddDevice(std::shared_ptr<IVRDevice> device) override;
+        virtual SettingsValue GetSettingsValue(std::string key) override;
+        virtual void Log(std::string message) override;
+
+        virtual vr::IVRDriverInput* GetInput() override;
+        virtual vr::CVRPropertyHelpers* GetProperties() override;
+        virtual vr::IVRServerDriverHost* GetDriverHost() override;
+
+        // Inherited via IServerTrackedDeviceProvider
+        virtual vr::EVRInitError Init(vr::IVRDriverContext* pDriverContext) override;
+        virtual void Cleanup() override;
+        virtual void RunFrame() override;
+        virtual bool ShouldBlockStandbyMode() override;
+        virtual void EnterStandby() override;
+        virtual void LeaveStandby() override;
+        virtual ~VRDriver() = default;
+
+    private:
+        std::string version = "0.5.5";
+
+        Ipc::Server ipcServer;
+        std::shared_ptr<ControllerDevice> fakemove_;
+        std::vector<std::shared_ptr<IVRDevice>> devices_;
+        std::vector<std::shared_ptr<TrackerDevice>> trackers_;
+        std::vector<std::shared_ptr<TrackingReferenceDevice>> stations_;
+        std::vector<vr::VREvent_t> openvr_events_;
+        std::chrono::milliseconds frame_timing_ = std::chrono::milliseconds(16);
+        double frame_timing_avg_ = 16;
+        std::chrono::system_clock::time_point last_frame_time_ = std::chrono::system_clock::now();
+        std::string settings_key_ = "driver_apriltag";
+
+        vr::HmdQuaternion_t GetRotation(vr::HmdMatrix34_t matrix);
+        vr::HmdVector3_t GetPosition(vr::HmdMatrix34_t matrix);
+        void PipeThread();
+
+        int pipeNum = 1;
+        double smoothFactor = 0.2;
+
+        int tracker_max_saved = 10;
+        double tracker_max_time = 1;
+        double tracker_smoothing = 0;
+    };
+};