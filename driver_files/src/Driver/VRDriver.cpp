#include "VRDriver.hpp"
#include <Driver/HMDDevice.hpp>
#include <Driver/TrackerDevice.hpp>
#include <Driver/ControllerDevice.hpp>
#include <Driver/TrackingReferenceDevice.hpp>

vr::EVRInitError ExampleDriver::VRDriver::Init(vr::IVRDriverContext* pDriverContext)
{
    // Perform driver context initialisation
    if (vr::EVRInitError init_error = vr::InitServerDriverContext(pDriverContext); init_error != vr::EVRInitError::VRInitError_None) {
        return init_error;
    }

    Log("Activating ExampleDriver...");

    // Add a HMD
    //this->AddDevice(std::make_shared<HMDDevice>("Example_HMDDevice"));

    // Add a couple controllers
    //this->AddDevice(std::make_shared<ControllerDevice>("Example_ControllerDevice_Left", ControllerDevice::Handedness::LEFT));
    //this->AddDevice(std::make_shared<ControllerDevice>("Example_ControllerDevice_Right", ControllerDevice::Handedness::RIGHT));
    
    std::string hmdPipeName = "\\\\.\\pipe\\HMDPipe";

    //open the pipe
    hmdPipe = CreateFileA(hmdPipeName.c_str(),
        GENERIC_READ | GENERIC_WRITE,
        0,
        NULL,
        OPEN_EXISTING,
        0,
        NULL);

    if (hmdPipe == INVALID_HANDLE_VALUE)
    {
        //if connection was unsuccessful, return an error. This means SteamVR will start without this driver running
        return vr::EVRInitError::VRInitError_Driver_Failed;
    }
    //wait for a second to ensure data was sent and next pipe is set up if there is more than one tracker
    /*
    Sleep(1000);
    
    // Add a tracker
    char buffer[1024];
    DWORD dwWritten;
    DWORD dwRead;
    
    //on init, we try to connect to our pipes
    for (int i = 0; i < pipeNum; i++)
    {
        //MessageBoxA(NULL, "It works!  " + pipeNum, "Example Driver", MB_OK);
        HANDLE pipe;
        //pipe name, same as in our server program
        std::string pipeName = "\\\\.\\pipe\\TrackPipe" + std::to_string(i);

        //open the pipe
        pipe = CreateFileA(pipeName.c_str(),
            GENERIC_READ | GENERIC_WRITE,
            0,
            NULL,
            OPEN_EXISTING,
            0,
            NULL);

        if (pipe == INVALID_HANDLE_VALUE)
        {
            //if connection was unsuccessful, return an error. This means SteamVR will start without this driver running
            return vr::EVRInitError::VRInitError_Driver_Failed;
        }

        //wait for a second to ensure data was sent and next pipe is set up if there is more than one tracker
        Sleep(1000);

        //read the number of pipes and smoothing factor from the pipe
        if (ReadFile(pipe, buffer, sizeof(buffer) - 1, &dwRead, NULL) != FALSE)
        {
            //we receive raw data, so we first add terminating zero and save to a string.
            buffer[dwRead] = '\0'; //add terminating zero
            std::string s = buffer;
            //from a string, we convert to a string stream for easier reading of each sent value
            std::istringstream iss(s);
            //read each value into our variables

            iss >> pipeNum;
            iss >> smoothFactor;
        }
        //save our pipe to global
        this->AddDevice(std::make_shared<TrackerDevice>("AprilTracker"+std::to_string(i),pipe));
    }
    
    // Add a couple tracking references
    //this->AddDevice(std::make_shared<TrackingReferenceDevice>("Example_TrackingReference_A"));
    //this->AddDevice(std::make_shared<TrackingReferenceDevice>("Example_TrackingReference_B"));
<<<<<<< HEAD
    
=======
	*/
>>>>>>> fae965b9
    Log("ExampleDriver Loaded Successfully");

	return vr::VRInitError_None;
}

void ExampleDriver::VRDriver::Cleanup()
{
}

void ExampleDriver::VRDriver::RunFrame()
{
    // Collect events
    vr::VREvent_t event;
    std::vector<vr::VREvent_t> events;
    while (vr::VRServerDriverHost()->PollNextEvent(&event, sizeof(event)))
    {
        events.push_back(event);
    }
    this->openvr_events_ = events;

    // Update frame timing
    std::chrono::system_clock::time_point now = std::chrono::system_clock::now();
    this->frame_timing_ = std::chrono::duration_cast<std::chrono::milliseconds>(now - this->last_frame_time_);
    this->last_frame_time_ = now;

    // Update devices
    for (auto& device : this->devices_)
        device->Update();

    vr::TrackedDevicePose_t hmd_pose[10];
    vr::VRServerDriverHost()->GetRawTrackedDevicePoses(0, hmd_pose, 10);

    vr::HmdQuaternion_t q = GetRotation(hmd_pose[0].mDeviceToAbsoluteTracking);
    vr::HmdVector3_t pos = GetPosition(hmd_pose[0].mDeviceToAbsoluteTracking);

    std::string s;
    s = std::to_string(pos.v[0]) +
        " " + std::to_string(pos.v[1]) +
        " " + std::to_string(pos.v[2]) +
        " " + std::to_string(q.w) +
        " " + std::to_string(q.x) +
        " " + std::to_string(q.y) +
        " " + std::to_string(q.z) + "\n";

    DWORD dwWritten;
    WriteFile(hmdPipe,
        s.c_str(),
        (s.length() + 1),   // = length of string + terminating '\0' !!!
        &dwWritten,
        NULL);

}

bool ExampleDriver::VRDriver::ShouldBlockStandbyMode()
{
    return false;
}

void ExampleDriver::VRDriver::EnterStandby()
{
}

void ExampleDriver::VRDriver::LeaveStandby()
{
}

std::vector<std::shared_ptr<ExampleDriver::IVRDevice>> ExampleDriver::VRDriver::GetDevices()
{
    return this->devices_;
}

std::vector<vr::VREvent_t> ExampleDriver::VRDriver::GetOpenVREvents()
{
    return this->openvr_events_;
}

std::chrono::milliseconds ExampleDriver::VRDriver::GetLastFrameTime()
{
    return this->frame_timing_;
}

bool ExampleDriver::VRDriver::AddDevice(std::shared_ptr<IVRDevice> device)
{
    vr::ETrackedDeviceClass openvr_device_class;
    // Remember to update this switch when new device types are added
    switch (device->GetDeviceType()) {
        case DeviceType::CONTROLLER:
            openvr_device_class = vr::ETrackedDeviceClass::TrackedDeviceClass_Controller;
            break;
        case DeviceType::HMD:
            openvr_device_class = vr::ETrackedDeviceClass::TrackedDeviceClass_HMD;
            break;
        case DeviceType::TRACKER:
            openvr_device_class = vr::ETrackedDeviceClass::TrackedDeviceClass_GenericTracker;
            break;
        case DeviceType::TRACKING_REFERENCE:
            openvr_device_class = vr::ETrackedDeviceClass::TrackedDeviceClass_TrackingReference;
            break;
        default:
            return false;
    }
    bool result = vr::VRServerDriverHost()->TrackedDeviceAdded(device->GetSerial().c_str(), openvr_device_class, device.get());
    if(result)
        this->devices_.push_back(device);
    return result;
}

ExampleDriver::SettingsValue ExampleDriver::VRDriver::GetSettingsValue(std::string key)
{
    vr::EVRSettingsError err = vr::EVRSettingsError::VRSettingsError_None;
    int int_value = vr::VRSettings()->GetInt32(settings_key_.c_str(), key.c_str(), &err);
    if (err == vr::EVRSettingsError::VRSettingsError_None) {
        return int_value;
    }
    err = vr::EVRSettingsError::VRSettingsError_None;
    float float_value = vr::VRSettings()->GetFloat(settings_key_.c_str(), key.c_str(), &err);
    if (err == vr::EVRSettingsError::VRSettingsError_None) {
        return float_value;
    }
    err = vr::EVRSettingsError::VRSettingsError_None;
    bool bool_value = vr::VRSettings()->GetBool(settings_key_.c_str(), key.c_str(), &err);
    if (err == vr::EVRSettingsError::VRSettingsError_None) {
        return bool_value;
    }
    std::string str_value;
    str_value.reserve(1024);
    vr::VRSettings()->GetString(settings_key_.c_str(), key.c_str(), str_value.data(), 1024, &err);
    if (err == vr::EVRSettingsError::VRSettingsError_None) {
        return str_value;
    }
    err = vr::EVRSettingsError::VRSettingsError_None;

    return SettingsValue();
}

void ExampleDriver::VRDriver::Log(std::string message)
{
    std::string message_endl = message + "\n";
    vr::VRDriverLog()->Log(message_endl.c_str());
}

vr::IVRDriverInput* ExampleDriver::VRDriver::GetInput()
{
    return vr::VRDriverInput();
}

vr::CVRPropertyHelpers* ExampleDriver::VRDriver::GetProperties()
{
    return vr::VRProperties();
}

vr::IVRServerDriverHost* ExampleDriver::VRDriver::GetDriverHost()
{
    return vr::VRServerDriverHost();
}

//-----------------------------------------------------------------------------
// Purpose: Calculates quaternion (qw,qx,qy,qz) representing the rotation
// from: https://github.com/Omnifinity/OpenVR-Tracking-Example/blob/master/HTC%20Lighthouse%20Tracking%20Example/LighthouseTracking.cpp
//-----------------------------------------------------------------------------

vr::HmdQuaternion_t ExampleDriver::VRDriver::GetRotation(vr::HmdMatrix34_t matrix) {
    vr::HmdQuaternion_t q;

    q.w = sqrt(fmax(0, 1 + matrix.m[0][0] + matrix.m[1][1] + matrix.m[2][2])) / 2;
    q.x = sqrt(fmax(0, 1 + matrix.m[0][0] - matrix.m[1][1] - matrix.m[2][2])) / 2;
    q.y = sqrt(fmax(0, 1 - matrix.m[0][0] + matrix.m[1][1] - matrix.m[2][2])) / 2;
    q.z = sqrt(fmax(0, 1 - matrix.m[0][0] - matrix.m[1][1] + matrix.m[2][2])) / 2;
    q.x = copysign(q.x, matrix.m[2][1] - matrix.m[1][2]);
    q.y = copysign(q.y, matrix.m[0][2] - matrix.m[2][0]);
    q.z = copysign(q.z, matrix.m[1][0] - matrix.m[0][1]);
    return q;
}
//-----------------------------------------------------------------------------
// Purpose: Extracts position (x,y,z).
// from: https://github.com/Omnifinity/OpenVR-Tracking-Example/blob/master/HTC%20Lighthouse%20Tracking%20Example/LighthouseTracking.cpp
//-----------------------------------------------------------------------------

vr::HmdVector3_t ExampleDriver::VRDriver::GetPosition(vr::HmdMatrix34_t matrix) {
    vr::HmdVector3_t vector;

    vector.v[0] = matrix.m[0][3];
    vector.v[1] = matrix.m[1][3];
    vector.v[2] = matrix.m[2][3];

    return vector;
}
<|MERGE_RESOLUTION|>--- conflicted
+++ resolved
@@ -1,285 +1,281 @@
-#include "VRDriver.hpp"
-#include <Driver/HMDDevice.hpp>
-#include <Driver/TrackerDevice.hpp>
-#include <Driver/ControllerDevice.hpp>
-#include <Driver/TrackingReferenceDevice.hpp>
-
-vr::EVRInitError ExampleDriver::VRDriver::Init(vr::IVRDriverContext* pDriverContext)
-{
-    // Perform driver context initialisation
-    if (vr::EVRInitError init_error = vr::InitServerDriverContext(pDriverContext); init_error != vr::EVRInitError::VRInitError_None) {
-        return init_error;
-    }
-
-    Log("Activating ExampleDriver...");
-
-    // Add a HMD
-    //this->AddDevice(std::make_shared<HMDDevice>("Example_HMDDevice"));
-
-    // Add a couple controllers
-    //this->AddDevice(std::make_shared<ControllerDevice>("Example_ControllerDevice_Left", ControllerDevice::Handedness::LEFT));
-    //this->AddDevice(std::make_shared<ControllerDevice>("Example_ControllerDevice_Right", ControllerDevice::Handedness::RIGHT));
-    
-    std::string hmdPipeName = "\\\\.\\pipe\\HMDPipe";
-
-    //open the pipe
-    hmdPipe = CreateFileA(hmdPipeName.c_str(),
-        GENERIC_READ | GENERIC_WRITE,
-        0,
-        NULL,
-        OPEN_EXISTING,
-        0,
-        NULL);
-
-    if (hmdPipe == INVALID_HANDLE_VALUE)
-    {
-        //if connection was unsuccessful, return an error. This means SteamVR will start without this driver running
-        return vr::EVRInitError::VRInitError_Driver_Failed;
-    }
-    //wait for a second to ensure data was sent and next pipe is set up if there is more than one tracker
-    /*
-    Sleep(1000);
-    
-    // Add a tracker
-    char buffer[1024];
-    DWORD dwWritten;
-    DWORD dwRead;
-    
-    //on init, we try to connect to our pipes
-    for (int i = 0; i < pipeNum; i++)
-    {
-        //MessageBoxA(NULL, "It works!  " + pipeNum, "Example Driver", MB_OK);
-        HANDLE pipe;
-        //pipe name, same as in our server program
-        std::string pipeName = "\\\\.\\pipe\\TrackPipe" + std::to_string(i);
-
-        //open the pipe
-        pipe = CreateFileA(pipeName.c_str(),
-            GENERIC_READ | GENERIC_WRITE,
-            0,
-            NULL,
-            OPEN_EXISTING,
-            0,
-            NULL);
-
-        if (pipe == INVALID_HANDLE_VALUE)
-        {
-            //if connection was unsuccessful, return an error. This means SteamVR will start without this driver running
-            return vr::EVRInitError::VRInitError_Driver_Failed;
-        }
-
-        //wait for a second to ensure data was sent and next pipe is set up if there is more than one tracker
-        Sleep(1000);
-
-        //read the number of pipes and smoothing factor from the pipe
-        if (ReadFile(pipe, buffer, sizeof(buffer) - 1, &dwRead, NULL) != FALSE)
-        {
-            //we receive raw data, so we first add terminating zero and save to a string.
-            buffer[dwRead] = '\0'; //add terminating zero
-            std::string s = buffer;
-            //from a string, we convert to a string stream for easier reading of each sent value
-            std::istringstream iss(s);
-            //read each value into our variables
-
-            iss >> pipeNum;
-            iss >> smoothFactor;
-        }
-        //save our pipe to global
-        this->AddDevice(std::make_shared<TrackerDevice>("AprilTracker"+std::to_string(i),pipe));
-    }
-    
-    // Add a couple tracking references
-    //this->AddDevice(std::make_shared<TrackingReferenceDevice>("Example_TrackingReference_A"));
-    //this->AddDevice(std::make_shared<TrackingReferenceDevice>("Example_TrackingReference_B"));
-<<<<<<< HEAD
-    
-=======
-	*/
->>>>>>> fae965b9
-    Log("ExampleDriver Loaded Successfully");
-
-	return vr::VRInitError_None;
-}
-
-void ExampleDriver::VRDriver::Cleanup()
-{
-}
-
-void ExampleDriver::VRDriver::RunFrame()
-{
-    // Collect events
-    vr::VREvent_t event;
-    std::vector<vr::VREvent_t> events;
-    while (vr::VRServerDriverHost()->PollNextEvent(&event, sizeof(event)))
-    {
-        events.push_back(event);
-    }
-    this->openvr_events_ = events;
-
-    // Update frame timing
-    std::chrono::system_clock::time_point now = std::chrono::system_clock::now();
-    this->frame_timing_ = std::chrono::duration_cast<std::chrono::milliseconds>(now - this->last_frame_time_);
-    this->last_frame_time_ = now;
-
-    // Update devices
-    for (auto& device : this->devices_)
-        device->Update();
-
-    vr::TrackedDevicePose_t hmd_pose[10];
-    vr::VRServerDriverHost()->GetRawTrackedDevicePoses(0, hmd_pose, 10);
-
-    vr::HmdQuaternion_t q = GetRotation(hmd_pose[0].mDeviceToAbsoluteTracking);
-    vr::HmdVector3_t pos = GetPosition(hmd_pose[0].mDeviceToAbsoluteTracking);
-
-    std::string s;
-    s = std::to_string(pos.v[0]) +
-        " " + std::to_string(pos.v[1]) +
-        " " + std::to_string(pos.v[2]) +
-        " " + std::to_string(q.w) +
-        " " + std::to_string(q.x) +
-        " " + std::to_string(q.y) +
-        " " + std::to_string(q.z) + "\n";
-
-    DWORD dwWritten;
-    WriteFile(hmdPipe,
-        s.c_str(),
-        (s.length() + 1),   // = length of string + terminating '\0' !!!
-        &dwWritten,
-        NULL);
-
-}
-
-bool ExampleDriver::VRDriver::ShouldBlockStandbyMode()
-{
-    return false;
-}
-
-void ExampleDriver::VRDriver::EnterStandby()
-{
-}
-
-void ExampleDriver::VRDriver::LeaveStandby()
-{
-}
-
-std::vector<std::shared_ptr<ExampleDriver::IVRDevice>> ExampleDriver::VRDriver::GetDevices()
-{
-    return this->devices_;
-}
-
-std::vector<vr::VREvent_t> ExampleDriver::VRDriver::GetOpenVREvents()
-{
-    return this->openvr_events_;
-}
-
-std::chrono::milliseconds ExampleDriver::VRDriver::GetLastFrameTime()
-{
-    return this->frame_timing_;
-}
-
-bool ExampleDriver::VRDriver::AddDevice(std::shared_ptr<IVRDevice> device)
-{
-    vr::ETrackedDeviceClass openvr_device_class;
-    // Remember to update this switch when new device types are added
-    switch (device->GetDeviceType()) {
-        case DeviceType::CONTROLLER:
-            openvr_device_class = vr::ETrackedDeviceClass::TrackedDeviceClass_Controller;
-            break;
-        case DeviceType::HMD:
-            openvr_device_class = vr::ETrackedDeviceClass::TrackedDeviceClass_HMD;
-            break;
-        case DeviceType::TRACKER:
-            openvr_device_class = vr::ETrackedDeviceClass::TrackedDeviceClass_GenericTracker;
-            break;
-        case DeviceType::TRACKING_REFERENCE:
-            openvr_device_class = vr::ETrackedDeviceClass::TrackedDeviceClass_TrackingReference;
-            break;
-        default:
-            return false;
-    }
-    bool result = vr::VRServerDriverHost()->TrackedDeviceAdded(device->GetSerial().c_str(), openvr_device_class, device.get());
-    if(result)
-        this->devices_.push_back(device);
-    return result;
-}
-
-ExampleDriver::SettingsValue ExampleDriver::VRDriver::GetSettingsValue(std::string key)
-{
-    vr::EVRSettingsError err = vr::EVRSettingsError::VRSettingsError_None;
-    int int_value = vr::VRSettings()->GetInt32(settings_key_.c_str(), key.c_str(), &err);
-    if (err == vr::EVRSettingsError::VRSettingsError_None) {
-        return int_value;
-    }
-    err = vr::EVRSettingsError::VRSettingsError_None;
-    float float_value = vr::VRSettings()->GetFloat(settings_key_.c_str(), key.c_str(), &err);
-    if (err == vr::EVRSettingsError::VRSettingsError_None) {
-        return float_value;
-    }
-    err = vr::EVRSettingsError::VRSettingsError_None;
-    bool bool_value = vr::VRSettings()->GetBool(settings_key_.c_str(), key.c_str(), &err);
-    if (err == vr::EVRSettingsError::VRSettingsError_None) {
-        return bool_value;
-    }
-    std::string str_value;
-    str_value.reserve(1024);
-    vr::VRSettings()->GetString(settings_key_.c_str(), key.c_str(), str_value.data(), 1024, &err);
-    if (err == vr::EVRSettingsError::VRSettingsError_None) {
-        return str_value;
-    }
-    err = vr::EVRSettingsError::VRSettingsError_None;
-
-    return SettingsValue();
-}
-
-void ExampleDriver::VRDriver::Log(std::string message)
-{
-    std::string message_endl = message + "\n";
-    vr::VRDriverLog()->Log(message_endl.c_str());
-}
-
-vr::IVRDriverInput* ExampleDriver::VRDriver::GetInput()
-{
-    return vr::VRDriverInput();
-}
-
-vr::CVRPropertyHelpers* ExampleDriver::VRDriver::GetProperties()
-{
-    return vr::VRProperties();
-}
-
-vr::IVRServerDriverHost* ExampleDriver::VRDriver::GetDriverHost()
-{
-    return vr::VRServerDriverHost();
-}
-
-//-----------------------------------------------------------------------------
-// Purpose: Calculates quaternion (qw,qx,qy,qz) representing the rotation
-// from: https://github.com/Omnifinity/OpenVR-Tracking-Example/blob/master/HTC%20Lighthouse%20Tracking%20Example/LighthouseTracking.cpp
-//-----------------------------------------------------------------------------
-
-vr::HmdQuaternion_t ExampleDriver::VRDriver::GetRotation(vr::HmdMatrix34_t matrix) {
-    vr::HmdQuaternion_t q;
-
-    q.w = sqrt(fmax(0, 1 + matrix.m[0][0] + matrix.m[1][1] + matrix.m[2][2])) / 2;
-    q.x = sqrt(fmax(0, 1 + matrix.m[0][0] - matrix.m[1][1] - matrix.m[2][2])) / 2;
-    q.y = sqrt(fmax(0, 1 - matrix.m[0][0] + matrix.m[1][1] - matrix.m[2][2])) / 2;
-    q.z = sqrt(fmax(0, 1 - matrix.m[0][0] - matrix.m[1][1] + matrix.m[2][2])) / 2;
-    q.x = copysign(q.x, matrix.m[2][1] - matrix.m[1][2]);
-    q.y = copysign(q.y, matrix.m[0][2] - matrix.m[2][0]);
-    q.z = copysign(q.z, matrix.m[1][0] - matrix.m[0][1]);
-    return q;
-}
-//-----------------------------------------------------------------------------
-// Purpose: Extracts position (x,y,z).
-// from: https://github.com/Omnifinity/OpenVR-Tracking-Example/blob/master/HTC%20Lighthouse%20Tracking%20Example/LighthouseTracking.cpp
-//-----------------------------------------------------------------------------
-
-vr::HmdVector3_t ExampleDriver::VRDriver::GetPosition(vr::HmdMatrix34_t matrix) {
-    vr::HmdVector3_t vector;
-
-    vector.v[0] = matrix.m[0][3];
-    vector.v[1] = matrix.m[1][3];
-    vector.v[2] = matrix.m[2][3];
-
-    return vector;
-}
+#include "VRDriver.hpp"
+#include <Driver/HMDDevice.hpp>
+#include <Driver/TrackerDevice.hpp>
+#include <Driver/ControllerDevice.hpp>
+#include <Driver/TrackingReferenceDevice.hpp>
+
+vr::EVRInitError ExampleDriver::VRDriver::Init(vr::IVRDriverContext* pDriverContext)
+{
+    // Perform driver context initialisation
+    if (vr::EVRInitError init_error = vr::InitServerDriverContext(pDriverContext); init_error != vr::EVRInitError::VRInitError_None) {
+        return init_error;
+    }
+
+    Log("Activating ExampleDriver...");
+
+    // Add a HMD
+    //this->AddDevice(std::make_shared<HMDDevice>("Example_HMDDevice"));
+
+    // Add a couple controllers
+    //this->AddDevice(std::make_shared<ControllerDevice>("Example_ControllerDevice_Left", ControllerDevice::Handedness::LEFT));
+    //this->AddDevice(std::make_shared<ControllerDevice>("Example_ControllerDevice_Right", ControllerDevice::Handedness::RIGHT));
+    
+    std::string hmdPipeName = "\\\\.\\pipe\\HMDPipe";
+
+    //open the pipe
+    hmdPipe = CreateFileA(hmdPipeName.c_str(),
+        GENERIC_READ | GENERIC_WRITE,
+        0,
+        NULL,
+        OPEN_EXISTING,
+        0,
+        NULL);
+
+    if (hmdPipe == INVALID_HANDLE_VALUE)
+    {
+        //if connection was unsuccessful, return an error. This means SteamVR will start without this driver running
+        return vr::EVRInitError::VRInitError_Driver_Failed;
+    }
+    //wait for a second to ensure data was sent and next pipe is set up if there is more than one tracker
+
+    Sleep(1000);
+    
+    // Add a tracker
+    char buffer[1024];
+    DWORD dwWritten;
+    DWORD dwRead;
+    
+    //on init, we try to connect to our pipes
+    for (int i = 0; i < pipeNum; i++)
+    {
+        //MessageBoxA(NULL, "It works!  " + pipeNum, "Example Driver", MB_OK);
+        HANDLE pipe;
+        //pipe name, same as in our server program
+        std::string pipeName = "\\\\.\\pipe\\TrackPipe" + std::to_string(i);
+
+        //open the pipe
+        pipe = CreateFileA(pipeName.c_str(),
+            GENERIC_READ | GENERIC_WRITE,
+            0,
+            NULL,
+            OPEN_EXISTING,
+            0,
+            NULL);
+
+        if (pipe == INVALID_HANDLE_VALUE)
+        {
+            //if connection was unsuccessful, return an error. This means SteamVR will start without this driver running
+            return vr::EVRInitError::VRInitError_Driver_Failed;
+        }
+
+        //wait for a second to ensure data was sent and next pipe is set up if there is more than one tracker
+        Sleep(1000);
+
+        //read the number of pipes and smoothing factor from the pipe
+        if (ReadFile(pipe, buffer, sizeof(buffer) - 1, &dwRead, NULL) != FALSE)
+        {
+            //we receive raw data, so we first add terminating zero and save to a string.
+            buffer[dwRead] = '\0'; //add terminating zero
+            std::string s = buffer;
+            //from a string, we convert to a string stream for easier reading of each sent value
+            std::istringstream iss(s);
+            //read each value into our variables
+
+            iss >> pipeNum;
+            iss >> smoothFactor;
+        }
+        //save our pipe to global
+        this->AddDevice(std::make_shared<TrackerDevice>("AprilTracker"+std::to_string(i),pipe));
+    }
+    
+    // Add a couple tracking references
+    //this->AddDevice(std::make_shared<TrackingReferenceDevice>("Example_TrackingReference_A"));
+    //this->AddDevice(std::make_shared<TrackingReferenceDevice>("Example_TrackingReference_B"));
+
+    Log("ExampleDriver Loaded Successfully");
+
+	return vr::VRInitError_None;
+}
+
+void ExampleDriver::VRDriver::Cleanup()
+{
+}
+
+void ExampleDriver::VRDriver::RunFrame()
+{
+    // Collect events
+    vr::VREvent_t event;
+    std::vector<vr::VREvent_t> events;
+    while (vr::VRServerDriverHost()->PollNextEvent(&event, sizeof(event)))
+    {
+        events.push_back(event);
+    }
+    this->openvr_events_ = events;
+
+    // Update frame timing
+    std::chrono::system_clock::time_point now = std::chrono::system_clock::now();
+    this->frame_timing_ = std::chrono::duration_cast<std::chrono::milliseconds>(now - this->last_frame_time_);
+    this->last_frame_time_ = now;
+
+    // Update devices
+    for (auto& device : this->devices_)
+        device->Update();
+
+    vr::TrackedDevicePose_t hmd_pose[10];
+    vr::VRServerDriverHost()->GetRawTrackedDevicePoses(0, hmd_pose, 10);
+
+    vr::HmdQuaternion_t q = GetRotation(hmd_pose[0].mDeviceToAbsoluteTracking);
+    vr::HmdVector3_t pos = GetPosition(hmd_pose[0].mDeviceToAbsoluteTracking);
+
+    std::string s;
+    s = std::to_string(pos.v[0]) +
+        " " + std::to_string(pos.v[1]) +
+        " " + std::to_string(pos.v[2]) +
+        " " + std::to_string(q.w) +
+        " " + std::to_string(q.x) +
+        " " + std::to_string(q.y) +
+        " " + std::to_string(q.z) + "\n";
+
+    DWORD dwWritten;
+    WriteFile(hmdPipe,
+        s.c_str(),
+        (s.length() + 1),   // = length of string + terminating '\0' !!!
+        &dwWritten,
+        NULL);
+
+}
+
+bool ExampleDriver::VRDriver::ShouldBlockStandbyMode()
+{
+    return false;
+}
+
+void ExampleDriver::VRDriver::EnterStandby()
+{
+}
+
+void ExampleDriver::VRDriver::LeaveStandby()
+{
+}
+
+std::vector<std::shared_ptr<ExampleDriver::IVRDevice>> ExampleDriver::VRDriver::GetDevices()
+{
+    return this->devices_;
+}
+
+std::vector<vr::VREvent_t> ExampleDriver::VRDriver::GetOpenVREvents()
+{
+    return this->openvr_events_;
+}
+
+std::chrono::milliseconds ExampleDriver::VRDriver::GetLastFrameTime()
+{
+    return this->frame_timing_;
+}
+
+bool ExampleDriver::VRDriver::AddDevice(std::shared_ptr<IVRDevice> device)
+{
+    vr::ETrackedDeviceClass openvr_device_class;
+    // Remember to update this switch when new device types are added
+    switch (device->GetDeviceType()) {
+        case DeviceType::CONTROLLER:
+            openvr_device_class = vr::ETrackedDeviceClass::TrackedDeviceClass_Controller;
+            break;
+        case DeviceType::HMD:
+            openvr_device_class = vr::ETrackedDeviceClass::TrackedDeviceClass_HMD;
+            break;
+        case DeviceType::TRACKER:
+            openvr_device_class = vr::ETrackedDeviceClass::TrackedDeviceClass_GenericTracker;
+            break;
+        case DeviceType::TRACKING_REFERENCE:
+            openvr_device_class = vr::ETrackedDeviceClass::TrackedDeviceClass_TrackingReference;
+            break;
+        default:
+            return false;
+    }
+    bool result = vr::VRServerDriverHost()->TrackedDeviceAdded(device->GetSerial().c_str(), openvr_device_class, device.get());
+    if(result)
+        this->devices_.push_back(device);
+    return result;
+}
+
+ExampleDriver::SettingsValue ExampleDriver::VRDriver::GetSettingsValue(std::string key)
+{
+    vr::EVRSettingsError err = vr::EVRSettingsError::VRSettingsError_None;
+    int int_value = vr::VRSettings()->GetInt32(settings_key_.c_str(), key.c_str(), &err);
+    if (err == vr::EVRSettingsError::VRSettingsError_None) {
+        return int_value;
+    }
+    err = vr::EVRSettingsError::VRSettingsError_None;
+    float float_value = vr::VRSettings()->GetFloat(settings_key_.c_str(), key.c_str(), &err);
+    if (err == vr::EVRSettingsError::VRSettingsError_None) {
+        return float_value;
+    }
+    err = vr::EVRSettingsError::VRSettingsError_None;
+    bool bool_value = vr::VRSettings()->GetBool(settings_key_.c_str(), key.c_str(), &err);
+    if (err == vr::EVRSettingsError::VRSettingsError_None) {
+        return bool_value;
+    }
+    std::string str_value;
+    str_value.reserve(1024);
+    vr::VRSettings()->GetString(settings_key_.c_str(), key.c_str(), str_value.data(), 1024, &err);
+    if (err == vr::EVRSettingsError::VRSettingsError_None) {
+        return str_value;
+    }
+    err = vr::EVRSettingsError::VRSettingsError_None;
+
+    return SettingsValue();
+}
+
+void ExampleDriver::VRDriver::Log(std::string message)
+{
+    std::string message_endl = message + "\n";
+    vr::VRDriverLog()->Log(message_endl.c_str());
+}
+
+vr::IVRDriverInput* ExampleDriver::VRDriver::GetInput()
+{
+    return vr::VRDriverInput();
+}
+
+vr::CVRPropertyHelpers* ExampleDriver::VRDriver::GetProperties()
+{
+    return vr::VRProperties();
+}
+
+vr::IVRServerDriverHost* ExampleDriver::VRDriver::GetDriverHost()
+{
+    return vr::VRServerDriverHost();
+}
+
+//-----------------------------------------------------------------------------
+// Purpose: Calculates quaternion (qw,qx,qy,qz) representing the rotation
+// from: https://github.com/Omnifinity/OpenVR-Tracking-Example/blob/master/HTC%20Lighthouse%20Tracking%20Example/LighthouseTracking.cpp
+//-----------------------------------------------------------------------------
+
+vr::HmdQuaternion_t ExampleDriver::VRDriver::GetRotation(vr::HmdMatrix34_t matrix) {
+    vr::HmdQuaternion_t q;
+
+    q.w = sqrt(fmax(0, 1 + matrix.m[0][0] + matrix.m[1][1] + matrix.m[2][2])) / 2;
+    q.x = sqrt(fmax(0, 1 + matrix.m[0][0] - matrix.m[1][1] - matrix.m[2][2])) / 2;
+    q.y = sqrt(fmax(0, 1 - matrix.m[0][0] + matrix.m[1][1] - matrix.m[2][2])) / 2;
+    q.z = sqrt(fmax(0, 1 - matrix.m[0][0] - matrix.m[1][1] + matrix.m[2][2])) / 2;
+    q.x = copysign(q.x, matrix.m[2][1] - matrix.m[1][2]);
+    q.y = copysign(q.y, matrix.m[0][2] - matrix.m[2][0]);
+    q.z = copysign(q.z, matrix.m[1][0] - matrix.m[0][1]);
+    return q;
+}
+//-----------------------------------------------------------------------------
+// Purpose: Extracts position (x,y,z).
+// from: https://github.com/Omnifinity/OpenVR-Tracking-Example/blob/master/HTC%20Lighthouse%20Tracking%20Example/LighthouseTracking.cpp
+//-----------------------------------------------------------------------------
+
+vr::HmdVector3_t ExampleDriver::VRDriver::GetPosition(vr::HmdMatrix34_t matrix) {
+    vr::HmdVector3_t vector;
+
+    vector.v[0] = matrix.m[0][3];
+    vector.v[1] = matrix.m[1][3];
+    vector.v[2] = matrix.m[2][3];
+
+    return vector;
+}