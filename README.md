<<<<<<< HEAD
## Hip locomotion

For hip locomotion information and instructions, go to the [Hip Locomotion](https://github.com/ju1ce/Simple-OpenVR-Bridge-Driver/tree/hip-locomotion) branch.

# Simple OpenVR Driver bridge

This is my fork if simple OpenVR driver tutorial, which is made to be used as a bridge between any program and SteamVR. If you have any tracking system that you wish to use as SteamVR trackers, this is probably a good place to start.

This driver opens a named pipe, on which it listens for commands. This enables an easy way to create and move trackers in SteamVR by simply connecting to a named pipe and sending messages to it. A c++ example is included, but it should be possible to use in any language. To use on linux, windows API for named pipes would have to be replaced with the linux one.

The main project for which i use this driver is ApriltagTrackes, which is why the trackers are named as such in the driver. If you have any questions or want to use this driver, feel free to join the ApriltagsTrackers discord and write in the dev-talk channel, link on its github page.

Bellow is the original Readme. Most of the installation should stay the same.

=======
# Hip locomotion branch

**Owotrack now has hip-locomotion built in, meaning you dont have to download this to use with owotrack! Just follow the instructions on the owotrack discord!**

Navigation in VR using hip orientation. You need a hip tracker that provides orientation information, which can be a vive tracker, apriltag trackers or a phone with owotrack!

Thanks to [Korejan](https://github.com/korejan) for all their help with getting this to work!

For help or questions, write into hip-locomotion related channels on my [discord](https://discord.gg/CSnp8AB3yy)!

**NOTE:** This is still a very early version that has not been tested with every headset yet, meaning that it may not work as expected with some hardware. If you have problems, please message me on the ApriltagTrackers discord!

### Installation

1. Download hip_locomotion_v0.1.1.zip from [releases](https://github.com/ju1ce/Simple-OpenVR-Bridge-Driver/releases/tag/v0.1.1) and extract it
2. Run install_driver.exe from driver_files
3. Start up steamvr, connect your tracker and ensure it is set to waist.
4. Launch your game of choice.
5. Go to steamvr settings -> controllers -> manage controller bindings, set it to custom and click edit this binding. Unbind the left joystick position of your controller. Only unbind the position part, leave touch and click bound!
6. Ensure your games locomotion direction is set to hmd.
7. Launch hip_locomotion.exe from the bin directory
8. Play!

### Calibration

To calibrate the direction of your hip controller, simply:

1. Open your steamvr dashboard
2. Stand and look straight
3. Close steamvr dashboard

Hip direction should now be calibrated!

## Troubleshooting:

If you had ApriltagTrackers installed previously, you may need to remove the driver first before installing this one. That can be done by removing steam/steamapps/common/steamvr/drivers/apriltagtrackers folder.

Vive and index bindings were broken in 0.1, make sure you have 0.1.1!

On vive, make sure you dont unbind "activate movement", only unbind the trackpad position!

Dont unbind click or touch, only position!

If you have decamove installed, try uninstalling it as it may sometimes still disable input even if its not connected.

Some people report having issues with setting their bindings or their bindings not saving, especialy with WMR controllers. If you find a fix for this, let me know! This may be fixed by editing your bindings before running the game or hip locomotion, and only running the two after the movement binding has been unbound.

Using kinecttovr or driver4vr is untested: if you tried using it, please let me know, if it works or not!

If you find any other problems, write into the hip-locomotion-help channel of ApriltagTrackers [link to Discord](https://discord.gg/CSnp8AB3yy "https://discord.gg/CSnp8AB3yy"), or write an issue.

## Examples of tracking systems you can use with this: 

- OwoTrack ([link to Discord](https://discord.com/invite/ZVFfgt7tuj "https://discord.com/invite/ZVFfgt7tuj")) - uses phone as a hip tracker
- ApriltagTrackers ([link to Discord](https://discord.gg/CSnp8AB3yy "https://discord.gg/CSnp8AB3yy"), [link to Github]( https://github.com/ju1ce/April-Tag-VR-FullBody-Tracker "https://github.com/ju1ce/April-Tag-VR-FullBody-Tracker")) - uses cardboard/3d printed markers for fullbody tracking
- any other commercial tracker systems where you have a hip tracker

### Known issues:

- The tracker should not be pointing up or direction is not going to work properly. This means that, if you use owotrack with a phone in your pocket, crouching may break direction.

Below is the build instructions of the original driver that this one is based on. Most should still be relavant in case you want to build this driver. **This is only to build it from source for development. If you just wish to try this project, you do not need it.**
>>>>>>> 67031f5c

# Simple OpenVR Driver Tutorial
I created this driver as a demonstration for how to write some of the most common things a SteamVR/OpenVR driver would want to do. You will need to understand C++11 and some C++17 features at least to make the most use of this repo. It features:

- [Central driver setup](driver_files/src/Driver/IVRDriver.hpp)
to manage addition and removal of devices, and updating devices each frame, collecting events, access to OpenVR internals, etc...

- [Reading configuration files](driver_files/src/Driver/VRDriver.cpp#L114)
to load user settings 

- [Logging](driver_files/src/Driver/VRDriver.cpp#L142)
for simple debug messages

- [Tracked HMD](driver_files/src/Driver/HMDDevice.hpp)
which is a tracked device that acts as a video output

- [Tracked Controllers](driver_files/src/Driver/ControllerDevice.hpp)
which is a tracked device that has mapped buttons, triggers, touchpads, joysticks, etc...

- [Tracked Trackers](driver_files/src/Driver/TrackerDevice.hpp)
which is a device purely meant for tracking the location of an object

- [Tracking References (base stations)](driver_files/src/Driver/TrackingReferenceDevice.hpp)
which is a base station or camera designed as a fixed point of reference to the real world

- [Custom Device Render Models](driver_files/driver/example/resources/rendermodels/example_controller)
so your new controllers look cool

- [Visual Studio Debugging Setup for SteamVR](#debugging)
because a debugger is a developers best friend <sup>(besides ctrl-z)</sup>.

## Building
- Clone the project and submodules
	- `git clone --recursive https://github.com/terminal29/Simple-OpenVR-Driver-Tutorial.git`
- Build project with CMake
	- `cd Simple-OpenVR-Driver-Tutorial && cmake .`
- Open project with Visual Studio and hit build
	- Driver folder structure and files will be copied to the output folder as `example`.
	
## Installation

There are two ways to "install" your plugin:

- Find your SteamVR driver directory, which should be at:
  `C:\Program Files (x86)\Steam\steamapps\common\SteamVR\drivers`
  and copy the `example` directory from the project's build directory into the SteamVR drivers directory. Your folder structure should look something like this:

![Drivers folder structure](https://i.imgur.com/hOsDk1H.png)
or

- Navigate to `C:\Users\<Username>\AppData\Local\openvr` and find the `openvrpaths.vrpath` file. Open this file with your text editor of choice, and under `"external_drivers"`, add another entry with the location of the `example` folder. For example mine looks like this after adding the entry:

```json
{
	"config" : 
	[
		"C:\\Program Files (x86)\\Steam\\config",
		"c:\\program files (x86)\\steam\\config"
	],
	"external_drivers" : 
	[
		"C:\\Users\\<Username>\\Documents\\Programming\\c++\\Simple-OpenVR-Driver-Tutorial\\build\\Debug\\example"
	],
	"jsonid" : "vrpathreg",
	"log" : 
	[
		"C:\\Program Files (x86)\\Steam\\logs",
		"c:\\program files (x86)\\steam\\logs"
	],
	"runtime" : 
	[
		"C:\\Program Files (x86)\\Steam\\steamapps\\common\\SteamVR"
	],
	"version" : 1
}
```

## Debugging
Debugging SteamVR is not as simple as it seems because of the startup procedure it uses. The SteamVR ecosystem consists of a couple programs:

 - **vrserver**: the driver host
 - **vrcompositor**: the render engine
 - **vrmonitor**: the popup that displays status information
 - **vrdashboard**: the VR menu/overlay
 - **vrstartup**: a program to start everything up
 
 To debug effectively in Visual Studio, you can use an extension called [Microsoft Child Process Debugging Power Tool](https://marketplace.visualstudio.com/items?itemName=vsdbgplat.MicrosoftChildProcessDebuggingPowerTool) and enable debugging child processes, disable debugging for all other child processes, and add `vrserver.exe` as a child process to debug as below:
  
![Child process debugging settings](https://i.imgur.com/yDNvLMm.png)

Set the program the project should run in debug mode to **vrstartup** (Usually located `C:\Program Files (x86)\Steam\steamapps\common\SteamVR\bin\win64\vrstartup.exe`). Now we can start up SteamVR without needing to go through Steam, and can properly startup all the other programs vrserver needs. 

## Issues
I don't have an issue template, but if you find what you think is a bug, and can describe how to reproduce it, please leave an issue and/or pull request with the details.

## License
MIT License

Copyright (c) 2020 Jacob Hilton (Terminal29)

Permission is hereby granted, free of charge, to any person obtaining a copy
of this software and associated documentation files (the "Software"), to deal
in the Software without restriction, including without limitation the rights
to use, copy, modify, merge, publish, distribute, sublicense, and/or sell
copies of the Software, and to permit persons to whom the Software is
furnished to do so, subject to the following conditions:

The above copyright notice and this permission notice shall be included in all
copies or substantial portions of the Software.

THE SOFTWARE IS PROVIDED "AS IS", WITHOUT WARRANTY OF ANY KIND, EXPRESS OR
IMPLIED, INCLUDING BUT NOT LIMITED TO THE WARRANTIES OF MERCHANTABILITY,
FITNESS FOR A PARTICULAR PURPOSE AND NONINFRINGEMENT. IN NO EVENT SHALL THE
AUTHORS OR COPYRIGHT HOLDERS BE LIABLE FOR ANY CLAIM, DAMAGES OR OTHER
LIABILITY, WHETHER IN AN ACTION OF CONTRACT, TORT OR OTHERWISE, ARISING FROM,
OUT OF OR IN CONNECTION WITH THE SOFTWARE OR THE USE OR OTHER DEALINGS IN THE
SOFTWARE.<|MERGE_RESOLUTION|>--- conflicted
+++ resolved
@@ -1,4 +1,3 @@
-<<<<<<< HEAD
 ## Hip locomotion
 
 For hip locomotion information and instructions, go to the [Hip Locomotion](https://github.com/ju1ce/Simple-OpenVR-Bridge-Driver/tree/hip-locomotion) branch.
@@ -12,71 +11,6 @@
 The main project for which i use this driver is ApriltagTrackes, which is why the trackers are named as such in the driver. If you have any questions or want to use this driver, feel free to join the ApriltagsTrackers discord and write in the dev-talk channel, link on its github page.
 
 Bellow is the original Readme. Most of the installation should stay the same.
-
-=======
-# Hip locomotion branch
-
-**Owotrack now has hip-locomotion built in, meaning you dont have to download this to use with owotrack! Just follow the instructions on the owotrack discord!**
-
-Navigation in VR using hip orientation. You need a hip tracker that provides orientation information, which can be a vive tracker, apriltag trackers or a phone with owotrack!
-
-Thanks to [Korejan](https://github.com/korejan) for all their help with getting this to work!
-
-For help or questions, write into hip-locomotion related channels on my [discord](https://discord.gg/CSnp8AB3yy)!
-
-**NOTE:** This is still a very early version that has not been tested with every headset yet, meaning that it may not work as expected with some hardware. If you have problems, please message me on the ApriltagTrackers discord!
-
-### Installation
-
-1. Download hip_locomotion_v0.1.1.zip from [releases](https://github.com/ju1ce/Simple-OpenVR-Bridge-Driver/releases/tag/v0.1.1) and extract it
-2. Run install_driver.exe from driver_files
-3. Start up steamvr, connect your tracker and ensure it is set to waist.
-4. Launch your game of choice.
-5. Go to steamvr settings -> controllers -> manage controller bindings, set it to custom and click edit this binding. Unbind the left joystick position of your controller. Only unbind the position part, leave touch and click bound!
-6. Ensure your games locomotion direction is set to hmd.
-7. Launch hip_locomotion.exe from the bin directory
-8. Play!
-
-### Calibration
-
-To calibrate the direction of your hip controller, simply:
-
-1. Open your steamvr dashboard
-2. Stand and look straight
-3. Close steamvr dashboard
-
-Hip direction should now be calibrated!
-
-## Troubleshooting:
-
-If you had ApriltagTrackers installed previously, you may need to remove the driver first before installing this one. That can be done by removing steam/steamapps/common/steamvr/drivers/apriltagtrackers folder.
-
-Vive and index bindings were broken in 0.1, make sure you have 0.1.1!
-
-On vive, make sure you dont unbind "activate movement", only unbind the trackpad position!
-
-Dont unbind click or touch, only position!
-
-If you have decamove installed, try uninstalling it as it may sometimes still disable input even if its not connected.
-
-Some people report having issues with setting their bindings or their bindings not saving, especialy with WMR controllers. If you find a fix for this, let me know! This may be fixed by editing your bindings before running the game or hip locomotion, and only running the two after the movement binding has been unbound.
-
-Using kinecttovr or driver4vr is untested: if you tried using it, please let me know, if it works or not!
-
-If you find any other problems, write into the hip-locomotion-help channel of ApriltagTrackers [link to Discord](https://discord.gg/CSnp8AB3yy "https://discord.gg/CSnp8AB3yy"), or write an issue.
-
-## Examples of tracking systems you can use with this: 
-
-- OwoTrack ([link to Discord](https://discord.com/invite/ZVFfgt7tuj "https://discord.com/invite/ZVFfgt7tuj")) - uses phone as a hip tracker
-- ApriltagTrackers ([link to Discord](https://discord.gg/CSnp8AB3yy "https://discord.gg/CSnp8AB3yy"), [link to Github]( https://github.com/ju1ce/April-Tag-VR-FullBody-Tracker "https://github.com/ju1ce/April-Tag-VR-FullBody-Tracker")) - uses cardboard/3d printed markers for fullbody tracking
-- any other commercial tracker systems where you have a hip tracker
-
-### Known issues:
-
-- The tracker should not be pointing up or direction is not going to work properly. This means that, if you use owotrack with a phone in your pocket, crouching may break direction.
-
-Below is the build instructions of the original driver that this one is based on. Most should still be relavant in case you want to build this driver. **This is only to build it from source for development. If you just wish to try this project, you do not need it.**
->>>>>>> 67031f5c
 
 # Simple OpenVR Driver Tutorial
 I created this driver as a demonstration for how to write some of the most common things a SteamVR/OpenVR driver would want to do. You will need to understand C++11 and some C++17 features at least to make the most use of this repo. It features:
